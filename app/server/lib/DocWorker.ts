--- conflicted
+++ resolved
@@ -135,11 +135,8 @@
       getShare:                 activeDocMethod.bind(null, 'owners', 'getShare'),
       startTiming:              activeDocMethod.bind(null, 'owners', 'startTiming'),
       stopTiming:               activeDocMethod.bind(null, 'owners', 'stopTiming'),
-<<<<<<< HEAD
       getAssistantState:        activeDocMethod.bind(null, 'owners', 'getAssistantState'),
-=======
       listActiveUserProfiles:   activeDocMethod.bind(null, null, 'listActiveUserProfiles'),
->>>>>>> 14891ca6
     });
   }
 
