--- conflicted
+++ resolved
@@ -220,14 +220,10 @@
 export const gristFloatingMenuClass = 'grist-floating-menu';
 
 // Add grist-floating-menu class to support existing browser tests
-<<<<<<< HEAD
 const defaults = {
-  menuCssClass: menuCssClass + ' grist-floating-menu',
+  menuCssClass: menuCssClass + ' ' + gristFloatingMenuClass,
   menuWrapCssClass: cssMenuWrapElem.className,
 };
-=======
-const defaults = { menuCssClass: menuCssClass + ' ' + gristFloatingMenuClass };
->>>>>>> e9840a9b
 
 export interface SelectOptions<T> extends weasel.ISelectUserOptions {
   /** Additional DOM element args to pass to each select option. */
@@ -273,12 +269,8 @@
   const {menuCssClass: menuClass, ...otherOptions} = weaselOptions;
   const selectOptions = {
     buttonArrow: cssInlineCollapseIcon('Collapse'),
-<<<<<<< HEAD
-    menuCssClass: _menu.className + ' ' + (menuClass || ''),
+    menuCssClass: [_menu.className,  (menuClass || ''), gristFloatingMenuClass].join(' '),
     menuWrapCssClass: cssMenuWrapElem.className,
-=======
-    menuCssClass: [_menu.className,  (menuClass || ''), gristFloatingMenuClass].join(' '),
->>>>>>> e9840a9b
     buttonCssClass: _btn.className,
     ...otherOptions,
   };
@@ -525,12 +517,8 @@
       items,
       {
         ...weasel.defaultMenuOptions,
-<<<<<<< HEAD
-        menuCssClass: _menu.className + ' grist-floating-menu',
+        menuCssClass: _menu.className + ' ' + gristFloatingMenuClass,
         menuWrapCssClass: cssMenuWrapElem.className,
-=======
-        menuCssClass: _menu.className + ' ' + gristFloatingMenuClass,
->>>>>>> e9840a9b
         stretchToSelector: `.${cssSelectBtn.className}`,
         trigger: [(triggerElem, ctl) => {
           const isDisabled = () => triggerElem.classList.contains('disabled');
